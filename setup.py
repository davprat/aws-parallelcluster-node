# Copyright 2013-2014 Amazon.com, Inc. or its affiliates. All Rights Reserved.
#
# Licensed under the Amazon Software License (the "License"). You may not use this file except in compliance with the
# License. A copy of the License is located at
#
# http://aws.amazon.com/asl/
#
# or in the "LICENSE.txt" file accompanying this file. This file is distributed on an "AS IS" BASIS, WITHOUT WARRANTIES
# OR CONDITIONS OF ANY KIND, express or implied. See the License for the specific language governing permissions and
# limitations under the License.

import os, sys
from setuptools import setup, find_packages

# Utility function to read the README file.
# Used for the long_description.  It's nice, because now 1) we have a top level
# README file and 2) it's easier to type in the README file than to put a raw
# string in below ...
def read(fname):
    return open(os.path.join(os.path.dirname(__file__), fname)).read()

console_scripts = ['sqswatcher = sqswatcher.sqswatcher:main', 
                   'nodewatcher = nodewatcher.nodewatcher:main']
<<<<<<< HEAD
version = "0.0.4"
=======
version = "0.0.6"
>>>>>>> a28818aa
requires = ['boto>=2.38', 'paramiko', 'python-dateutil'] 

if sys.version_info[:2] == (2, 6):
    # For python2.6 we have to require argparse since it
    # was not in stdlib until 2.7.
    requires.append('argparse>=1.1')

setup(
    name = "cfncluster-node",
    version = version,
    author = "Dougal Ballantyne",
    author_email = "dougalb@amazon.com",
    description = ("cfncluster-node provides the scripts for a cfncluster node."),
    url = ("https://github.com/awslabs/cfncluster"),
    license = "Amazon Software License",
    packages = find_packages(),
    install_requires = requires,
    entry_points=dict(console_scripts=console_scripts),
    include_package_data = True,
    zip_safe = False,
    package_data = {
        '' : ['examples/config'],
    },
    long_description=read('README'),
    classifiers=[
        "Development Status :: 4 - Beta",
        "Environment :: Console",
        "Programming Language :: Python",
        "Topic :: Scientific/Engineering",
        "License :: Other/Proprietary License",
    ],
)<|MERGE_RESOLUTION|>--- conflicted
+++ resolved
@@ -21,11 +21,7 @@
 
 console_scripts = ['sqswatcher = sqswatcher.sqswatcher:main', 
                    'nodewatcher = nodewatcher.nodewatcher:main']
-<<<<<<< HEAD
-version = "0.0.4"
-=======
 version = "0.0.6"
->>>>>>> a28818aa
 requires = ['boto>=2.38', 'paramiko', 'python-dateutil'] 
 
 if sys.version_info[:2] == (2, 6):
